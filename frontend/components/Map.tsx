"use client";

import { useEffect, useRef, useState, useCallback } from "react";
import mapboxgl from "mapbox-gl";
import "mapbox-gl/dist/mapbox-gl.css";
import { fetchGeoData, fetchGeoJSON } from "@/lib/api";
import { DatasetType, CountryType, GeoDataResponse } from "@/lib/types";
import DataControls from "./DataControls";

export default function Map() {
  const mapContainer = useRef<HTMLDivElement>(null);
  const map = useRef<mapboxgl.Map | null>(null);
  const [isLoading, setIsLoading] = useState<boolean>(false);
  const [error, setError] = useState<string | null>(null);
  const [is3DMode, setIs3DMode] = useState<boolean>(false); // Toggle for 2D/3D mode
  const [dataControlsExpanded, setDataControlsExpanded] =
    useState<boolean>(true); // Control panel expansion state
<<<<<<< HEAD

  // Animation state
  const [animating, setAnimating] = useState<boolean>(false);
  const [displayYear, setDisplayYear] = useState<number | null>(null);
  const animationTimerRef = useRef<NodeJS.Timeout | null>(null);
  const animationSpeed = useRef<number>(2000); // 2 seconds per year by default

  // Data management
  const cachedGeojsonData = useRef<{ [key: string]: unknown }>({});
  const yearSequence = useRef<number[]>([]);
  const currentYearIndexRef = useRef<number>(0);
  const datasetCountryCombo = useRef<{ dataset: string; country: string }[]>(
    []
  );
  const activeLayers = useRef<string[]>([]);
  const mapIsReady = useRef<boolean>(false);

  // Data filters
  const [thresholdValues, setThresholdValues] = useState<{
    [dataset: string]: number;
  }>({
    PopDensity: 0,
    Precipitation: 0,
  });

  // Range information for datasets
  const datasetRanges = useRef<{
    [dataset: string]: { min: number; max: number };
  }>({
    PopDensity: { min: 0, max: 100 },
    Precipitation: { min: 0, max: 1000 },
  });

  // Handle toggling between 2D and 3D mode
  const toggle3DMode = useCallback(() => {
    setIs3DMode((prev) => !prev);

    // Need to recreate the map when changing projections
    if (map.current) {
      // Store current state
      const center = map.current.getCenter();
      const zoom = map.current.getZoom();

      // Remove existing map
      map.current.remove();
      map.current = null;

      // Will be recreated on next render with new projection
      setTimeout(() => {
        if (!mapContainer.current) return;

        map.current = new mapboxgl.Map({
          container: mapContainer.current,
          style: "mapbox://styles/mapbox/light-v11",
          projection: !is3DMode ? "globe" : "mercator", // Toggle to opposite of current state
          zoom: zoom,
          center: center,
          attributionControl: true,
          maxZoom: 10,
          renderWorldCopies: false,
        });

        const mapInstance = map.current;

        mapInstance.on("load", () => {
          console.log("Map recreated successfully");
          // Add fog if switching to 3D mode
          if (!is3DMode) {
            // Using !is3DMode because state hasn't updated yet
            mapInstance.setFog({});
          }
          mapIsReady.current = true;

          // Reload current layers if any
          if (
            yearSequence.current.length > 0 &&
            datasetCountryCombo.current.length > 0
          ) {
            // Use existing filter settings
            loadGeoData(
              datasetCountryCombo.current
                .map((item) => item.dataset)
                .filter((v, i, a) => a.indexOf(v) === i) as DatasetType[],
              datasetCountryCombo.current
                .map((item) => item.country)
                .filter((v, i, a) => a.indexOf(v) === i) as CountryType[],
              yearSequence.current
            );
          }
        });

        mapInstance.addControl(new mapboxgl.NavigationControl());
        mapInstance.scrollZoom.enable();
      }, 100);
    }
  }, [is3DMode]);

=======

  // Animation state
  const [animating, setAnimating] = useState<boolean>(false);
  const [displayYear, setDisplayYear] = useState<number | null>(null);
  const animationTimerRef = useRef<NodeJS.Timeout | null>(null);
  const animationSpeed = useRef<number>(2000); // 2 seconds per year by default

  // Data management
  const cachedGeojsonData = useRef<{ [key: string]: any }>({});
  const yearSequence = useRef<number[]>([]);
  const currentYearIndexRef = useRef<number>(0);
  const datasetCountryCombo = useRef<{ dataset: string; country: string }[]>(
    []
  );
  const activeLayers = useRef<string[]>([]);
  const mapIsReady = useRef<boolean>(false);

  // Data filters
  const [thresholdValues, setThresholdValues] = useState<{
    [dataset: string]: number;
  }>({
    PopDensity: 0,
    Precipitation: 0,
  });

  // Range information for datasets
  const datasetRanges = useRef<{
    [dataset: string]: { min: number; max: number };
  }>({
    PopDensity: { min: 0, max: 100 },
    Precipitation: { min: 0, max: 1000 },
  });

  // Handle toggling between 2D and 3D mode
  const toggle3DMode = useCallback(() => {
    setIs3DMode((prev) => !prev);

    // Need to recreate the map when changing projections
    if (map.current) {
      // Store current state
      const center = map.current.getCenter();
      const zoom = map.current.getZoom();

      // Remove existing map
      map.current.remove();
      map.current = null;

      // Will be recreated on next render with new projection
      setTimeout(() => {
        if (!mapContainer.current) return;

        map.current = new mapboxgl.Map({
          container: mapContainer.current,
          style: "mapbox://styles/adis123/cm2trla51000q01qw78sv431j",
          projection: !is3DMode ? "globe" : "mercator", // Toggle to opposite of current state
          zoom: zoom,
          center: center,
          attributionControl: true,
          maxZoom: 10,
          renderWorldCopies: false,
        }); 

        const mapInstance = map.current;

        mapInstance.on("load", () => {
          console.log("Map recreated successfully");
          // Add fog if switching to 3D mode
          if (!is3DMode) {
            // Using !is3DMode because state hasn't updated yet
            mapInstance.setFog({});
          }
          mapIsReady.current = true;

          // Reload current layers if any
          if (
            yearSequence.current.length > 0 &&
            datasetCountryCombo.current.length > 0
          ) {
            // Use existing filter settings
            loadGeoData(
              datasetCountryCombo.current
                .map((item) => item.dataset)
                .filter((v, i, a) => a.indexOf(v) === i) as DatasetType[],
              datasetCountryCombo.current
                .map((item) => item.country)
                .filter((v, i, a) => a.indexOf(v) === i) as CountryType[],
              yearSequence.current
            );
          }
        });

        mapInstance.addControl(new mapboxgl.NavigationControl());
        mapInstance.scrollZoom.enable();
      }, 100);
    }
  }, [is3DMode]);

>>>>>>> b78f1dcc
  // Initialize the map
  useEffect(() => {
    if (map.current || !mapContainer.current) return;

    mapboxgl.accessToken =
      "pk.eyJ1IjoiYWRpczEyMyIsImEiOiJjbTJxZjFtcTYwbXZyMmtyMWxlcWRqYnFhIn0.-SswCiDuWIyLZzoFFw-omQ";

    try {
      // Initialize with current 3D mode setting
      map.current = new mapboxgl.Map({
        container: mapContainer.current,
        style: "mapbox://styles/mapbox/light-v11", // Light style with less detail for better performance
        projection: is3DMode ? "globe" : "mercator", // Dynamic projection based on mode
        zoom: 1.5,
        center: [10, 15], // Centered on Africa
        attributionControl: true,
        maxZoom: 10, // Limit max zoom for better performance
        renderWorldCopies: false, // Disable world copies for better performance
      });

      const mapInstance = map.current;

      mapInstance.on("error", (e) => {
        console.error("Mapbox error:", e);
      });

      mapInstance.on("load", () => {
        console.log("Map loaded successfully");
        // Add fog if in 3D mode
        if (is3DMode) {
          mapInstance.setFog({});
        }
        mapIsReady.current = true;
      });

      mapInstance.addControl(new mapboxgl.NavigationControl());
      mapInstance.scrollZoom.enable(); // Enable scroll zoom for better usability
    } catch (error) {
      console.error("Error initializing map:", error);
      setError("Failed to initialize map");
    }

    return () => {
      if (map.current) {
        map.current.remove();
      }
      // Clean up animation if it's running
      if (animationTimerRef.current !== null) {
        clearTimeout(animationTimerRef.current);
        animationTimerRef.current = null;
      }
    };
  }, [is3DMode]);

  // Apply threshold filter to layers with debouncing for better performance
  const applyThresholdFilter = useCallback(() => {
    if (!map.current || !displayYear) return;

    // Use requestAnimationFrame to align with browser's render cycle
    requestAnimationFrame(() => {
      // Apply filters in batch for better performance
      const operations = datasetCountryCombo.current
        .map(({ dataset, country }) => {
          const layerId = `${dataset}-${country}-${displayYear}`;
          if (map.current?.getLayer(layerId)) {
            return () =>
              map.current?.setFilter(layerId, [
                ">=",
                ["get", "DN"],
                thresholdValues[dataset],
              ]);
          }
          return null;
        })
        .filter(Boolean);

      // Execute all filter operations
      operations.forEach((op) => op && op());
    });
  }, [displayYear, thresholdValues]);

  // Threshold changes are batched with debounce for better performance
  useEffect(() => {
    const handler = setTimeout(() => {
      applyThresholdFilter();
    }, 50); // 50ms debounce delay

    return () => clearTimeout(handler);
  }, [thresholdValues, applyThresholdFilter]);

  // Optimized function to update which year's data is visible
  const updateVisibleYear = useCallback(
    (yearToShow: number) => {
      if (!map.current || !mapIsReady.current) return;

      // Set state for UI display
      setDisplayYear(yearToShow);

      requestAnimationFrame(() => {
        // Get the year datasets we want to show
        const yearDatasetMap = (window as unknown).yearDatasetMap as Record<
          number,
          string[]
        >;
        const datasetsToShow = yearDatasetMap?.[yearToShow] || [];

        // Batch operations to minimize render cycles
        const hideOps: (() => void)[] = [];
        const showOps: (() => void)[] = [];
        const filterOps: (() => void)[] = [];

        // Process all active layers
        activeLayers.current.forEach((layerId) => {
          // Extract year from layerId (format: dataset-country-year)
          const parts = layerId.split("-");
          const layerYear =
            parts.length > 2 ? parseInt(parts[parts.length - 1]) : -1;

          if (!map.current?.getLayer(layerId)) return;

          if (layerYear === yearToShow) {
            const visibility = map.current.getLayoutProperty(
              layerId,
              "visibility"
            );
            const datasetCountryKey = parts
              .slice(0, parts.length - 1)
              .join("-");
            const shouldBeVisible = datasetsToShow.includes(datasetCountryKey);

            if (visibility === "none" && shouldBeVisible) {
              showOps.push(() =>
                map.current?.setLayoutProperty(layerId, "visibility", "visible")
              );
              const dataset = layerId.split("-")[0];
              filterOps.push(() =>
                map.current?.setFilter(layerId, [
                  ">=",
                  ["get", "DN"],
                  thresholdValues[dataset],
                ])
              );
            }
          } else {
            const visibility = map.current.getLayoutProperty(
              layerId,
              "visibility"
            );
            if (visibility !== "none") {
              hideOps.push(() =>
                map.current?.setLayoutProperty(layerId, "visibility", "none")
              );
            }
          }
        });

        hideOps.forEach((op) => op());
        showOps.forEach((op) => op());
        filterOps.forEach((op) => op());
      });
    },
    [thresholdValues]
  );

  // Optimized animation step function using requestAnimationFrame
  const animateStep = useCallback(() => {
    if (yearSequence.current.length <= 1) {
      setAnimating(false);
      return;
    }

    const nextIndex =
      (currentYearIndexRef.current + 1) % yearSequence.current.length;
    currentYearIndexRef.current = nextIndex;
    const nextYear = yearSequence.current[nextIndex];

    updateVisibleYear(nextYear);

    if (animating) {
      animationTimerRef.current = setTimeout(() => {
        requestAnimationFrame(animateStep);
      }, animationSpeed.current);
    }
  }, [animating, updateVisibleYear]);

  // Handle animation start/stop with performance optimizations
  useEffect(() => {
    if (animating && yearSequence.current.length > 1) {
      requestAnimationFrame(animateStep);
    } else if (!animating && animationTimerRef.current !== null) {
      clearTimeout(animationTimerRef.current);
      animationTimerRef.current = null;
    }

    return () => {
      if (animationTimerRef.current !== null) {
        clearTimeout(animationTimerRef.current);
        animationTimerRef.current = null;
      }
    };
  }, [animating, animateStep]);

  // Toggle animation
  const toggleAnimation = useCallback(() => {
    if (yearSequence.current.length <= 1) {
      setError("Select multiple years to animate");
      return;
    }
    setAnimating((prev) => !prev);
  }, []);

  // Change animation speed
  const changeAnimationSpeed = useCallback(
    (speedMs: number) => {
      animationSpeed.current = speedMs;
      if (animating && animationTimerRef.current !== null) {
        clearTimeout(animationTimerRef.current);
        animationTimerRef.current = setTimeout(animateStep, speedMs);
      }
    },
    [animating, animateStep]
  );

  // Change threshold value for a dataset
  const handleThresholdChange = useCallback(
    (dataset: string, value: number) => {
      setThresholdValues((prev) => ({
        ...prev,
        [dataset]: value,
      }));
    },
    []
  );

  // Function to load geospatial data from the backend
  const loadGeoData = async (
    datasets: DatasetType[],
    countries: CountryType[],
    years: number[]
  ) => {
    if (
      !map.current ||
      !mapIsReady.current ||
      !datasets.length ||
      !countries.length ||
      !years.length
    ) {
      console.error("Map not ready or invalid parameters");
      return;
    }

    try {
      setAnimating(false);
      if (animationTimerRef.current !== null) {
        clearTimeout(animationTimerRef.current);
        animationTimerRef.current = null;
      }

      setIsLoading(true);
      setError(null);

      yearSequence.current = [...years].sort((a, b) => a - b);
      currentYearIndexRef.current = 0;

      datasetCountryCombo.current = [];
      datasets.forEach((dataset) => {
        countries.forEach((country) => {
          datasetCountryCombo.current.push({
            dataset: dataset,
            country: country,
          });
        });
      });

      const geoDataResponse: GeoDataResponse = await fetchGeoData({
        datasets,
        countries,
        years,
      });

      const layersToKeep = new Set<string>();
      const fetchPromises: Promise<unknown>[] = [];
      const layerPromises: Promise<void>[] = [];
      const yearDatasets: Record<number, string[]> = {};

      for (const year of Object.keys(geoDataResponse).map(Number)) {
        if (!yearDatasets[year]) {
          yearDatasets[year] = [];
        }

        for (const dataset of Object.keys(geoDataResponse[year])) {
          for (const country of Object.keys(geoDataResponse[year][dataset])) {
            const fileUrl = geoDataResponse[year][dataset][country];
            if (fileUrl && !fileUrl.startsWith("Error:")) {
              const layerId = `${dataset}-${country}-${year}`;
              layersToKeep.add(layerId);
              yearDatasets[year].push(`${dataset}-${country}`);
              if (!cachedGeojsonData.current[fileUrl]) {
                const fetchPromise = (async () => {
                  try {
                    const geojson = await fetchGeoJSON(fileUrl);
                    cachedGeojsonData.current[fileUrl] = geojson;
                    return { fileUrl, geojson };
                  } catch (error) {
                    console.error(
                      `Failed to fetch GeoJSON from ${fileUrl}:`,
                      error
                    );
                    return { fileUrl, error };
                  }
                })();
                fetchPromises.push(fetchPromise);
              }
            }
          }
        }
      }

      await Promise.all(fetchPromises);

      const layersToRemove = activeLayers.current.filter(
        (id) => !layersToKeep.has(id)
      );

      for (const layerId of layersToRemove) {
        if (map.current?.getLayer(layerId)) {
          map.current.removeLayer(layerId);
        }
        if (map.current?.getSource(layerId)) {
          map.current.removeSource(layerId);
        }
      }

      activeLayers.current = activeLayers.current.filter(
        (id) => !layersToRemove.includes(id)
      );

      for (const year of Object.keys(geoDataResponse).map(Number)) {
        for (const dataset of Object.keys(geoDataResponse[year])) {
          for (const country of Object.keys(geoDataResponse[year][dataset])) {
            const fileUrl = geoDataResponse[year][dataset][country];
            if (fileUrl && !fileUrl.startsWith("Error:")) {
              const layerId = `${dataset}-${country}-${year}`;
              if (map.current?.getLayer(layerId)) {
                continue;
              }

              const layerPromise = (async () => {
                try {
                  const geojson = cachedGeojsonData.current[fileUrl];
                  if (!geojson) {
                    return;
                  }

                  // Analyze data for range values (only once per dataset)
                  const useExistingRange =
                    datasetRanges.current[dataset].min > 0 ||
                    datasetRanges.current[dataset].max > 0;

                  let minDN = useExistingRange
                    ? datasetRanges.current[dataset].min
                    : Infinity;
                  let maxDN = useExistingRange
                    ? datasetRanges.current[dataset].max
                    : 0;

                  if (
                    !useExistingRange &&
                    geojson.features &&
                    geojson.features.length > 0
                  ) {
                    for (let i = 0; i < geojson.features.length; i++) {
                      const feature = geojson.features[i];
                      const dn = feature.properties?.DN;
                      if (dn && dn > 0) {
                        minDN = Math.min(minDN, dn);
                        maxDN = Math.max(maxDN, dn);
                      }
                    }

                    if (minDN === Infinity) minDN = 1;
                    if (maxDN === 0) maxDN = 100;

                    datasetRanges.current[dataset] = {
                      min: minDN,
                      max: maxDN,
                    };
                  }

                  if (!map.current?.getSource(layerId)) {
                    map.current?.addSource(layerId, {
                      type: "geojson",
                      data: geojson as unknown,
                    });
                  }

                  if (dataset === "PopDensity") {
                    map.current?.addLayer({
                      id: layerId,
                      type: "fill",
                      source: layerId,
                      maxzoom: 12,
                      paint: {
                        "fill-color": [
                          "interpolate",
                          ["linear"],
                          ["get", "DN"],
                          minDN,
                          "rgba(255, 245, 235, 0.9)",
                          minDN + (maxDN - minDN) * 0.25,
                          "rgba(254, 225, 210, 0.9)",
                          minDN + (maxDN - minDN) * 0.5,
                          "rgba(252, 146, 114, 0.9)",
                          minDN + (maxDN - minDN) * 0.75,
                          "rgba(251, 106, 74, 0.9)",
                          maxDN,
                          "rgba(165, 15, 21, 0.9)",
                        ],
                        "fill-outline-color": "rgba(0, 0, 0, 0.1)",
                      },
                      layout: {
                        visibility: "none",
                      },
                      filter: [">=", ["get", "DN"], thresholdValues[dataset]],
                    });
                  } else {
                    map.current?.addLayer({
                      id: layerId,
                      type: "fill",
                      source: layerId,
                      maxzoom: 12,
                      paint: {
                        "fill-color": [
                          "interpolate",
                          ["linear"],
                          ["get", "DN"],
                          minDN,
                          "rgba(240, 249, 255, 0.9)",
                          minDN + (maxDN - minDN) * 0.25,
                          "rgba(204, 236, 255, 0.9)",
                          minDN + (maxDN - minDN) * 0.5,
                          "rgba(102, 194, 255, 0.9)",
                          minDN + (maxDN - minDN) * 0.75,
                          "rgba(50, 136, 189, 0.9)",
                          maxDN,
                          "rgba(8, 48, 107, 0.9)",
                        ],
                        "fill-outline-color": "rgba(0, 0, 0, 0.1)",
                      },
                      layout: {
                        visibility: "none",
                      },
                      filter: [">=", ["get", "DN"], thresholdValues[dataset]],
                    });
                  }

                  if (!activeLayers.current.includes(layerId)) {
                    activeLayers.current.push(layerId);
                  }

                  map.current?.once("click", layerId, (e) => {
                    if (!e.features || e.features.length === 0) return;

                    const feature = e.features[0];
                    const dn = feature.properties?.DN || "N/A";

                    const content = `<div style="font-size:12px">
                      <strong>${dataset} (${year})</strong><br/>
                      Country: ${country.replace("_", " ")}<br/>
                      Value: ${dn}
                    </div>`;

                    new mapboxgl.Popup({
                      closeButton: false,
                      closeOnClick: true,
                      maxWidth: "200px",
                    })
                      .setLngLat(e.lngLat)
                      .setHTML(content)
                      .addTo(map.current!);
                  });

                  map.current?.once("mouseenter", layerId, () => {
                    map.current!.getCanvas().style.cursor = "pointer";
                  });
                } catch (error) {
                  console.error(
                    `Error loading GeoJSON for ${dataset} ${country} ${year}:`,
                    error
                  );
                }
              })();
              layerPromises.push(layerPromise);
            }
          }
        }
      }

      await Promise.all(layerPromises);

      (window as unknown).yearDatasetMap = yearDatasets;

      if (activeLayers.current.length === 0) {
        setError("No valid data found for the selected filters");
      } else {
        if (yearSequence.current.length > 0) {
          const firstYear = yearSequence.current[0];
          updateVisibleYear(firstYear);
        }
      }
    } catch (error) {
      console.error("Error loading geospatial data:", error);
      setError("Failed to load geospatial data");
    } finally {
      setIsLoading(false);
    }
  };

  // Handle filter changes from DataControls
  const handleApplyFilters = (filters: {
    datasets: DatasetType[];
    countries: CountryType[];
    years: number[];
    thresholds?: {
      [dataset: string]: number;
    };
  }) => {
    if (filters.thresholds) {
      setThresholdValues(filters.thresholds);
    }

    loadGeoData(filters.datasets, filters.countries, filters.years);
  };

  // Handle year selection via the slider
  const handleYearSelection = (index: number) => {
    if (animating) {
      setAnimating(false);
    }
    currentYearIndexRef.current = index;
    updateVisibleYear(yearSequence.current[index]);
  };

  return (
    <div className="relative w-full h-screen" style={{ minHeight: "100vh" }}>
      {/* Map container */}
      <div
        ref={mapContainer}
        className="absolute inset-0"
        style={{
          position: "absolute",
          top: 0,
          bottom: 0,
          width: "100%",
          height: "100%",
        }}
      />

      {/* 3D Mode Toggle */}
      <div className="absolute top-4 right-4 z-30">
        <button
          onClick={toggle3DMode}
          className="bg-white text-gray-800 px-3 py-2 rounded-md shadow-lg flex items-center space-x-2 text-sm font-medium hover:bg-gray-100"
        >
          <span>{is3DMode ? "2D Mode" : "3D Mode"}</span>
          <svg
            xmlns="http://www.w3.org/2000/svg"
            className="h-5 w-5"
            viewBox="0 0 20 20"
            fill="currentColor"
          >
            <path
              fillRule="evenodd"
              d="M10 18a8 8 0 100-16 8 8 0 000 16zm1-11a1 1 0 10-2 0v2H7a1 1 0 100 2h2v2a1 1 0 102 0v-2h2a1 1 0 100-2h-2V7z"
              clipRule="evenodd"
            />
          </svg>
        </button>
      </div>

      {/* Data controls with collapse/expand functionality */}
      <div
        className={`absolute top-4 left-0 z-20 transition-all duration-300 transform ${
          dataControlsExpanded
            ? "translate-x-0"
            : "-translate-x-[calc(100%-40px)]"
        }`}
      >
        <button
          onClick={() => setDataControlsExpanded(!dataControlsExpanded)}
          className="absolute right-2 top-2 bg-blue-500 text-white rounded-full w-8 h-8 flex items-center justify-center z-30 shadow-md"
        >
          {dataControlsExpanded ? (
            <svg
              xmlns="http://www.w3.org/2000/svg"
              className="h-5 w-5"
              viewBox="0 0 20 20"
              fill="currentColor"
            >
              <path
                fillRule="evenodd"
                d="M12.707 5.293a1 1 0 010 1.414L9.414 10l3.293 3.293a1 1 0 01-1.414 1.414l-4-4a1 1 0 010-1.414l4-4a1 1 0 011.414 0z"
                clipRule="evenodd"
              />
            </svg>
          ) : (
            <svg
              xmlns="http://www.w3.org/2000/svg"
              className="h-5 w-5"
              viewBox="0 0 20 20"
              fill="currentColor"
            >
              <path
                fillRule="evenodd"
                d="M7.293 14.707a1 1 0 010-1.414L10.586 10 7.293 6.707a1 1 0 011.414-1.414l4 4a1 1 0 010 1.414l-4 4a1 1 0 01-1.414 0z"
                clipRule="evenodd"
              />
            </svg>
          )}
        </button>
        <div className="bg-white p-4 rounded-r-lg shadow-lg">
          <DataControls
            onApplyFilters={handleApplyFilters}
            datasetRanges={datasetRanges.current}
            thresholdValues={thresholdValues}
            onThresholdChange={handleThresholdChange}
          />
        </div>
      </div>

      {/* Legend */}
      {displayYear && (
        <div className="absolute top-16 right-4 bg-white p-3 rounded-lg shadow-lg z-20">
          <h3 className="text-sm font-bold mb-2">Legend</h3>
          {datasetCountryCombo.current.some(
            ({ dataset }) => dataset === "PopDensity"
          ) && (
            <div className="mb-2">
              <div className="flex justify-between items-center">
                <div className="text-xs font-semibold">Population Density</div>
                {thresholdValues.PopDensity > 0 && (
                  <div className="text-xs">
                    (min: {thresholdValues.PopDensity})
                  </div>
                )}
              </div>
              <div className="flex items-center">
                <div className="w-full h-4 bg-gradient-to-r from-[rgb(255,245,235)] to-[rgb(165,15,21)] rounded-sm"></div>
                <div className="flex justify-between w-full px-1 text-xs mt-1">
                  <span>Low</span>
                  <span>High</span>
                </div>
              </div>
            </div>
          )}
          {datasetCountryCombo.current.some(
            ({ dataset }) => dataset === "Precipitation"
          ) && (
            <div>
              <div className="flex justify-between items-center">
                <div className="text-xs font-semibold">Precipitation</div>
                {thresholdValues.Precipitation > 0 && (
                  <div className="text-xs">
                    (min: {thresholdValues.Precipitation})
                  </div>
                )}
              </div>
              <div className="flex items-center">
                <div className="w-full h-4 bg-gradient-to-r from-[rgb(240,249,255)] to-[rgb(8,48,107)] rounded-sm"></div>
                <div className="flex justify-between w-full px-1 text-xs mt-1">
                  <span>Low</span>
                  <span>High</span>
                </div>
              </div>
            </div>
          )}
        </div>
      )}

      {/* Year slider */}
      {yearSequence.current.length > 1 && (
        <div className="absolute bottom-20 left-1/2 transform -translate-x-1/2 bg-white p-3 rounded-lg shadow-lg z-20 w-[80%] max-w-xl">
          <div className="flex justify-between mb-1">
            <span className="text-xs">{Math.min(...yearSequence.current)}</span>
            <span className="text-sm font-semibold">Year Timeline</span>
            <span className="text-xs">{Math.max(...yearSequence.current)}</span>
          </div>
          <input
            type="range"
            min={0}
            max={yearSequence.current.length - 1}
            value={currentYearIndexRef.current}
            onChange={(e) => handleYearSelection(parseInt(e.target.value))}
            className="w-full h-2 bg-gray-200 rounded-lg appearance-none cursor-pointer"
          />
          <div className="flex justify-between mt-1">
            {yearSequence.current.map((year, index) => (
              <button
                key={year}
                onClick={() => handleYearSelection(index)}
                className={`text-xs px-1 py-0.5 rounded ${
                  currentYearIndexRef.current === index
                    ? "bg-blue-500 text-white font-bold"
                    : "bg-gray-100 hover:bg-gray-200"
                }`}
              >
                {year}
              </button>
            ))}
          </div>
        </div>
      )}

      {/* Animation controls */}
      {yearSequence.current.length > 1 && (
        <div className="absolute bottom-4 left-1/2 transform -translate-x-1/2 bg-white p-3 rounded-lg shadow-lg z-20 flex items-center space-x-4">
          <button
            onClick={toggleAnimation}
            className={`px-4 py-2 rounded-md font-medium ${
              animating ? "bg-red-500 text-white" : "bg-green-500 text-white"
            }`}
          >
            {animating ? "Pause" : "Play"}
          </button>

          <div className="flex items-center space-x-2">
            <span className="text-sm font-medium">Speed:</span>
            <button
              onClick={() => changeAnimationSpeed(4000)}
              className={`px-2 py-1 rounded-md text-xs ${
                animationSpeed.current === 4000
                  ? "bg-blue-500 text-white"
                  : "bg-gray-200"
              }`}
            >
              Slow
            </button>
            <button
              onClick={() => changeAnimationSpeed(2000)}
              className={`px-2 py-1 rounded-md text-xs ${
                animationSpeed.current === 2000
                  ? "bg-blue-500 text-white"
                  : "bg-gray-200"
              }`}
            >
              Medium
            </button>
            <button
              onClick={() => changeAnimationSpeed(1000)}
              className={`px-2 py-1 rounded-md text-xs ${
                animationSpeed.current === 1000
                  ? "bg-blue-500 text-white"
                  : "bg-gray-200"
              }`}
            >
              Fast
            </button>
          </div>

          {displayYear && (
            <div className="text-lg font-bold">Year: {displayYear}</div>
          )}
        </div>
      )}

      {/* Loading indicator */}
      {isLoading && (
        <div className="absolute top-36 right-4 bg-white p-3 rounded-lg shadow-lg z-20">
          <div className="flex items-center">
            <svg
              className="animate-spin h-5 w-5 mr-2 text-blue-500"
              xmlns="http://www.w3.org/2000/svg"
              fill="none"
              viewBox="0 0 24 24"
            >
              <circle
                className="opacity-25"
                cx="12"
                cy="12"
                r="10"
                stroke="currentColor"
                strokeWidth="4"
              ></circle>
              <path
                className="opacity-75"
                fill="currentColor"
                d="M4 12a8 8 0 018-8V0C5.373 0 0 5.373 0 12h4zm2 5.291A7.962 7.962 0 014 12H0c0 3.042 1.135 5.824 3 7.938l3-2.647z"
              ></path>
            </svg>
            <span>Loading data...</span>
          </div>
        </div>
      )}

      {/* Debug information */}
      <div className="absolute top-4 left-4 bg-white p-2 rounded-lg shadow-lg z-20 text-xs">
        <div>Layers: {activeLayers.current.length}</div>
        <div>Active year: {displayYear}</div>
        <div>Years: {yearSequence.current.join(", ")}</div>
        <div>Animation: {animating ? "On" : "Off"}</div>
      </div>

      {/* Error message */}
      {error && (
        <div className="absolute top-36 right-4 bg-red-100 border border-red-400 text-red-700 px-4 py-3 rounded-lg shadow-lg z-20">
          <strong className="font-bold">Error: </strong>
          <span className="block sm:inline">{error}</span>
        </div>
      )}
    </div>
  );
}<|MERGE_RESOLUTION|>--- conflicted
+++ resolved
@@ -15,7 +15,6 @@
   const [is3DMode, setIs3DMode] = useState<boolean>(false); // Toggle for 2D/3D mode
   const [dataControlsExpanded, setDataControlsExpanded] =
     useState<boolean>(true); // Control panel expansion state
-<<<<<<< HEAD
 
   // Animation state
   const [animating, setAnimating] = useState<boolean>(false);
@@ -24,7 +23,7 @@
   const animationSpeed = useRef<number>(2000); // 2 seconds per year by default
 
   // Data management
-  const cachedGeojsonData = useRef<{ [key: string]: unknown }>({});
+  const cachedGeojsonData = useRef<{ [key: string]: any }>({});
   const yearSequence = useRef<number[]>([]);
   const currentYearIndexRef = useRef<number>(0);
   const datasetCountryCombo = useRef<{ dataset: string; country: string }[]>(
@@ -69,14 +68,14 @@
 
         map.current = new mapboxgl.Map({
           container: mapContainer.current,
-          style: "mapbox://styles/mapbox/light-v11",
+          style: "mapbox://styles/adis123/cm2trla51000q01qw78sv431j",
           projection: !is3DMode ? "globe" : "mercator", // Toggle to opposite of current state
           zoom: zoom,
           center: center,
           attributionControl: true,
           maxZoom: 10,
           renderWorldCopies: false,
-        });
+        }); 
 
         const mapInstance = map.current;
 
@@ -113,105 +112,6 @@
     }
   }, [is3DMode]);
 
-=======
-
-  // Animation state
-  const [animating, setAnimating] = useState<boolean>(false);
-  const [displayYear, setDisplayYear] = useState<number | null>(null);
-  const animationTimerRef = useRef<NodeJS.Timeout | null>(null);
-  const animationSpeed = useRef<number>(2000); // 2 seconds per year by default
-
-  // Data management
-  const cachedGeojsonData = useRef<{ [key: string]: any }>({});
-  const yearSequence = useRef<number[]>([]);
-  const currentYearIndexRef = useRef<number>(0);
-  const datasetCountryCombo = useRef<{ dataset: string; country: string }[]>(
-    []
-  );
-  const activeLayers = useRef<string[]>([]);
-  const mapIsReady = useRef<boolean>(false);
-
-  // Data filters
-  const [thresholdValues, setThresholdValues] = useState<{
-    [dataset: string]: number;
-  }>({
-    PopDensity: 0,
-    Precipitation: 0,
-  });
-
-  // Range information for datasets
-  const datasetRanges = useRef<{
-    [dataset: string]: { min: number; max: number };
-  }>({
-    PopDensity: { min: 0, max: 100 },
-    Precipitation: { min: 0, max: 1000 },
-  });
-
-  // Handle toggling between 2D and 3D mode
-  const toggle3DMode = useCallback(() => {
-    setIs3DMode((prev) => !prev);
-
-    // Need to recreate the map when changing projections
-    if (map.current) {
-      // Store current state
-      const center = map.current.getCenter();
-      const zoom = map.current.getZoom();
-
-      // Remove existing map
-      map.current.remove();
-      map.current = null;
-
-      // Will be recreated on next render with new projection
-      setTimeout(() => {
-        if (!mapContainer.current) return;
-
-        map.current = new mapboxgl.Map({
-          container: mapContainer.current,
-          style: "mapbox://styles/adis123/cm2trla51000q01qw78sv431j",
-          projection: !is3DMode ? "globe" : "mercator", // Toggle to opposite of current state
-          zoom: zoom,
-          center: center,
-          attributionControl: true,
-          maxZoom: 10,
-          renderWorldCopies: false,
-        }); 
-
-        const mapInstance = map.current;
-
-        mapInstance.on("load", () => {
-          console.log("Map recreated successfully");
-          // Add fog if switching to 3D mode
-          if (!is3DMode) {
-            // Using !is3DMode because state hasn't updated yet
-            mapInstance.setFog({});
-          }
-          mapIsReady.current = true;
-
-          // Reload current layers if any
-          if (
-            yearSequence.current.length > 0 &&
-            datasetCountryCombo.current.length > 0
-          ) {
-            // Use existing filter settings
-            loadGeoData(
-              datasetCountryCombo.current
-                .map((item) => item.dataset)
-                .filter((v, i, a) => a.indexOf(v) === i) as DatasetType[],
-              datasetCountryCombo.current
-                .map((item) => item.country)
-                .filter((v, i, a) => a.indexOf(v) === i) as CountryType[],
-              yearSequence.current
-            );
-          }
-        });
-
-        mapInstance.addControl(new mapboxgl.NavigationControl());
-        mapInstance.scrollZoom.enable();
-      }, 100);
-    }
-  }, [is3DMode]);
-
->>>>>>> b78f1dcc
   // Initialize the map
   useEffect(() => {
     if (map.current || !mapContainer.current) return;
