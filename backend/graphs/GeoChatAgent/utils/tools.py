--- conflicted
+++ resolved
@@ -77,9 +77,6 @@
                     values.append(float(dn_value))
 
         return values
-<<<<<<< HEAD
-
-=======
         
     @staticmethod
     def extract_data_with_coordinates(geojson: Dict[str, Any]) -> List[Tuple[float, float, float]]:
@@ -148,24 +145,15 @@
         
         return (weighted_lon_sum / total_weight, weighted_lat_sum / total_weight)
     
->>>>>>> f1cd531e
     @staticmethod
     def calculate_statistics(values: List[float], geojson: Dict[str, Any] = None) -> Dict[str, Any]:
         """
-<<<<<<< HEAD
-        Calculate basic statistics for a list of values.
-
-        Args:
-            values: List of numeric values
-
-=======
         Calculate basic statistics for a list of values and optionally geographic center of mass.
         
         Args:
             values: List of numeric values
             geojson: Optional GeoJSON data to calculate center of mass
             
->>>>>>> f1cd531e
         Returns:
             Dictionary of statistics
         """
@@ -177,16 +165,10 @@
                 "mean": 0,
                 "median": 0,
                 "std_dev": 0,
-<<<<<<< HEAD
-            }
-
-        return {
-=======
                 "center_of_mass": {"longitude": 0, "latitude": 0}
             }
         
         stats = {
->>>>>>> f1cd531e
             "count": len(values),
             "min": float(min(values)),
             "max": float(max(values)),
@@ -194,9 +176,6 @@
             "median": float(np.median(values)),
             "std_dev": float(np.std(values)),
         }
-<<<<<<< HEAD
-
-=======
         
         # Calculate geographic center of mass if geojson is provided
         if geojson:
@@ -211,7 +190,6 @@
             
         return stats
     
->>>>>>> f1cd531e
     @staticmethod
     def analyze_temporal_trends(
         dataset: str, country: str, years: List[int]
@@ -229,25 +207,16 @@
         """
         yearly_data = {}
         yearly_stats = {}
-<<<<<<< HEAD
-
-=======
         center_of_mass_shifts = {}
         
->>>>>>> f1cd531e
         for year in sorted(years):
             geojson = DataAnalysisTool.get_geojson_data(dataset, country, year)
             if geojson:
                 values = DataAnalysisTool.extract_data_values(geojson)
                 yearly_data[year] = values
-<<<<<<< HEAD
-                yearly_stats[year] = DataAnalysisTool.calculate_statistics(values)
-
-=======
                 # Pass geojson to calculate center of mass
                 yearly_stats[year] = DataAnalysisTool.calculate_statistics(values, geojson)
                 
->>>>>>> f1cd531e
         # Calculate year-to-year changes
         if len(yearly_stats) > 1:
             changes = {}
@@ -270,20 +239,6 @@
                         * 100
                     )
                     changes[f"{prev_year}-{current_year}"] = round(percent_change, 2)
-<<<<<<< HEAD
-
-            return {
-                "yearly_statistics": yearly_stats,
-                "percent_changes": changes,
-                "trend_direction": "increasing"
-                if sum(changes.values()) > 0
-                else "decreasing",
-                "average_yearly_change": round(sum(changes.values()) / len(changes), 2)
-                if changes
-                else 0,
-            }
-
-=======
                     
                 # Calculate center of mass shift between years
                 if (yearly_stats[current_year]["center_of_mass"]["longitude"] != 0 and 
@@ -348,7 +303,6 @@
                     }
                 }
         
->>>>>>> f1cd531e
         return {"yearly_statistics": yearly_stats}
 
     @staticmethod
@@ -367,35 +321,12 @@
             Dictionary with regional comparisons
         """
         regional_stats = {}
-<<<<<<< HEAD
-
-=======
         centers_of_mass = {}
         
->>>>>>> f1cd531e
         for country in countries:
             geojson = DataAnalysisTool.get_geojson_data(dataset, country, year)
             if geojson:
                 values = DataAnalysisTool.extract_data_values(geojson)
-<<<<<<< HEAD
-                regional_stats[country] = DataAnalysisTool.calculate_statistics(values)
-
-        # Create rankings
-        if regional_stats:
-            rankings = {
-                "highest_mean": max(regional_stats.items(), key=lambda x: x[1]["mean"])[
-                    0
-                ],
-                "lowest_mean": min(regional_stats.items(), key=lambda x: x[1]["mean"])[
-                    0
-                ],
-                "highest_max": max(regional_stats.items(), key=lambda x: x[1]["max"])[
-                    0
-                ],
-                "most_variable": max(
-                    regional_stats.items(), key=lambda x: x[1]["std_dev"]
-                )[0],
-=======
                 # Pass geojson to get center of mass calculations
                 regional_stats[country] = DataAnalysisTool.calculate_statistics(values, geojson)
                 centers_of_mass[country] = regional_stats[country]["center_of_mass"]
@@ -433,11 +364,8 @@
                 "regional_statistics": regional_stats,
                 "centers_of_mass": centers_of_mass,
                 "rankings": rankings
->>>>>>> f1cd531e
             }
-
-            return {"regional_statistics": regional_stats, "rankings": rankings}
-
+            
         return {"regional_statistics": regional_stats}
 
     @staticmethod
