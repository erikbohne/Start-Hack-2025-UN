from graphs.GeoChatAgent.utils.state import GraphState
from graphs.GeoChatAgent.utils.models import (
    AvailableSteps,
    RouteUserMessage,
    MapBoxActionList,
    MapBoxActions,
    MapBoxInstruction,
)
from langchain_core.messages import SystemMessage, AIMessage
from langchain_groq import ChatGroq
<<<<<<< HEAD
from typing import Literal
=======
from langchain_openai import AzureChatOpenAI
from typing import Literal, List
>>>>>>> f1cd531e
from dotenv import load_dotenv
import os
import json
from graphs.GeoChatAgent.utils.tools import DataAnalysisTool

load_dotenv()

# Initialize the LLM (defined at top level as recommended)
# llm = ChatGroq(
#     model_name="llama3-70b-8192",
#     api_key=os.getenv("GROQ_API_KEY"),
#     temperature=0,
# )

AZURE_OPENAI_KEY = os.getenv("AZURE_OPENAI_KEY")
AZURE_OPENAI_URL = os.getenv("AZURE_OPENAI_URL")

llm = AzureChatOpenAI(
    temperature=0,
    model="gpt-4o",
    api_key=AZURE_OPENAI_KEY,
    azure_endpoint=AZURE_OPENAI_URL,
    api_version="2024-10-21",
    verbose=False,
)


def route_user_message(
    state: GraphState,
) -> Literal["chat_agent", "create_instructions", "analyze_data"]:
    """Routes to the chat_agent node, instructions node, or data analysis node."""
    system_content = """Determine whether the user's message requires map interaction or data analysis.
        
        Examples that require map interaction:
        - "Show me Paris on the map" (centering the map)
        - "Center the map on New York" (centering the map)
        - "Zoom in to Tokyo" (zooming)
        - "Show me data for Burkina Faso" (loading data)
        - "Show me population density in Mali for 2015" (loading specific dataset)
        - "Show areas with precipitation above 50 in Niger" (loading data with threshold)
        - "Focus on Africa" (centering the map)
        - "Compare population between Chad and Mali" (loading data for comparison)
        - "Show me trends in rainfall from 2010 to 2020" (loading temporal data)
        
        Examples that require data analysis:
        - "Analyze the precipitation patterns in Mali"
        - "Calculate the average population density for Chad"
        - "Compare the population density trends between Mali and Niger"
        - "Find the correlation between precipitation and population in Burkina Faso"
        - "What's the statistical significance of rainfall changes in Senegal over time?"
        - "Show me a summary of population growth in Sudan"
        - "Give me insights about the data for Mauritania"
        - "Analyze the trends in the displayed data"
        
        Choose MAPBOX_INSTRUCTIONS if any map manipulation is needed. This includes:
        - Centering on locations
        - Zooming
        - Loading data (countries, datasets, years)
        - Setting thresholds
        - Visually comparing data
        
        Choose DATA_ANALYSIS if the user is asking for:
        - Statistical analysis
        - Data comparisons and correlations
        - Trend analysis
        - Summaries of data patterns
        - Insights about the data
        - Mathematical calculations on the data
        
        Otherwise choose CHAT_AGENT.
        """

    # Add map context if available
    if state.get("map_context"):
        system_content += f"\n\n{state['map_context']}"

    system_message = SystemMessage(content=system_content)

    messages = [system_message] + state["messages"]
<<<<<<< HEAD
    next = llm.with_structured_output(RouteUserMessage).invoke(messages)

=======
    next = llm.with_structured_output(RouteUserMessage, method="function_calling").invoke(messages)
    
>>>>>>> f1cd531e
    print(f"Routing decision: {next.route}")

    if next.route == AvailableSteps.CHAT_AGENT:
        return "chat_agent"
    elif next.route == AvailableSteps.MAPBOX_INSTRUCTIONS:
        return "create_instructions"
    elif next.route == AvailableSteps.DATA_ANALYSIS:
        return "analyze_data"


def analyze_data(state: GraphState):
    """Analyzes data based on the user's query and map context."""
    # Extract active datasets, countries, and years from map context
    active_datasets = []
    active_countries = []
    active_years = []

    if state.get("map_context"):
        map_context = state["map_context"]

        # Parse the map context to extract information
        for line in map_context.split("\n"):
            if "Active datasets:" in line:
                datasets_text = line.split("Active datasets:")[1].strip()
                active_datasets = [d.strip() for d in datasets_text.split(",")]
            elif "Countries shown:" in line:
                countries_text = line.split("Countries shown:")[1].strip()
                active_countries = [c.strip() for c in countries_text.split(",")]
            elif "Available years:" in line:
                years_text = line.split("Available years:")[1].strip()
                active_years = [int(y.strip()) for y in years_text.split(",")]
            elif "Currently displaying year:" in line:
                current_year_text = line.split("Currently displaying year:")[1].strip()
                current_year = int(current_year_text)
                if current_year not in active_years:
                    active_years.append(current_year)
<<<<<<< HEAD

    # Get or set default values
=======
    
    # Get the user's original question
    user_message = state["messages"][-1].content.lower() if state["messages"] else ""
    
    # Check for time range queries in the user's question
    time_range_query = False
    specific_country_query = None
    specific_years = []
    
    # Check for population change queries
    if "change" in user_message or "trend" in user_message or "difference" in user_message:
        if "population" in user_message:
            if "PopDensity" not in active_datasets:
                active_datasets.append("PopDensity")
            time_range_query = True
    
    # Check for specific country mentions
    countries = ["Mali", "Chad", "Niger", "Burkina Faso", "Mauritania", "Senegal", "Sudan"]
    for country in countries:
        if country.lower() in user_message:
            specific_country_query = country.replace(" ", "_")
            break
    
    # Try to extract specific years mentioned in the query
    import re
    year_matches = re.findall(r'\b(20\d\d)\b', user_message)
    if year_matches:
        for year_match in year_matches:
            try:
                year = int(year_match)
                if 2010 <= year <= 2020:  # Ensure it's in our available range
                    specific_years.append(year)
            except ValueError:
                pass
    
    # Check for time period phrases
    time_phrases = [
        ("last 5 years", 5),
        ("past 5 years", 5),
        ("last five years", 5),
        ("past five years", 5),
        ("last 10 years", 10),
        ("past 10 years", 10),
        ("last ten years", 10),
        ("past ten years", 10),
        ("last 3 years", 3),
        ("past 3 years", 3),
        ("last three years", 3),
        ("past three years", 3)
    ]
    
    for phrase, years_back in time_phrases:
        if phrase in user_message:
            latest_year = 2020  # Assuming our data goes up to 2020
            for y in range(latest_year - years_back + 1, latest_year + 1):
                specific_years.append(y)
            time_range_query = True
            break
    
    # Apply the extracted query parameters
    if specific_country_query:
        active_countries = [specific_country_query]
    
    if specific_years:
        active_years = specific_years
    
    # Get or set default values if still empty
>>>>>>> f1cd531e
    if not active_datasets:
        active_datasets = ["PopDensity", "Precipitation"]
    if not active_countries:
        active_countries = ["Mali", "Chad", "Niger"]  # Default selection
    if not active_years:
        active_years = [2015, 2016, 2017, 2018, 2019, 2020]  # Recent years

    # Normalize country names (replace spaces with underscores)
    active_countries = [c.replace(" ", "_") for c in active_countries]

    # Collect analysis results
    analysis_results = {
        "statistics": {},
        "temporal_trends": {},
        "regional_comparisons": {},
        "correlations": {},
    }

    # Generate statistics for each dataset and country
    for dataset in active_datasets:
        for country in active_countries:
            if active_years:
                # Use the most recent year for statistics
                most_recent_year = max(active_years)
                geojson = DataAnalysisTool.get_geojson_data(
                    dataset, country, most_recent_year
                )

                if geojson:
                    values = DataAnalysisTool.extract_data_values(geojson)
<<<<<<< HEAD
                    stats = DataAnalysisTool.calculate_statistics(values)
                    analysis_results["statistics"][
                        f"{dataset}_{country}_{most_recent_year}"
                    ] = stats

=======
                    # Pass the geojson to calculate_statistics to get center of mass
                    stats = DataAnalysisTool.calculate_statistics(values, geojson)
                    analysis_results["statistics"][f"{dataset}_{country}_{most_recent_year}"] = stats
    
>>>>>>> f1cd531e
    # Generate temporal trends analysis
    for dataset in active_datasets:
        for country in active_countries:
            if len(active_years) > 1:  # Need multiple years for trend analysis
                trends = DataAnalysisTool.analyze_temporal_trends(
                    dataset, country, active_years
                )
                analysis_results["temporal_trends"][f"{dataset}_{country}"] = trends

    # Generate regional comparisons
    for dataset in active_datasets:
        if (
            len(active_countries) > 1 and active_years
        ):  # Need multiple countries for comparison
            most_recent_year = max(active_years)
            comparisons = DataAnalysisTool.compare_regions(
                dataset, active_countries, most_recent_year
            )
            analysis_results["regional_comparisons"][
                f"{dataset}_{most_recent_year}"
            ] = comparisons

    # Generate correlation analysis
    for country in active_countries:
        if (
            len(active_datasets) > 1 and active_years
        ):  # Need both datasets for correlation
            correlations = DataAnalysisTool.analyze_correlations(country, active_years)
            analysis_results["correlations"][country] = correlations

    # Format analysis results for LLM
    analysis_json = json.dumps(analysis_results, indent=2)
<<<<<<< HEAD

    # Create detailed system prompt with the analysis data
    system_content = f"""You are a data analyst specializing in geospatial data analysis for UN climate and population data.

Based on the analysis of the map data, provide detailed insights in clear, non-technical language.
=======
    
    # Create concise system prompt with the analysis data
    system_content = f"""You are a data analyst. Based on the analysis data below, generate a concise and clear report in non-technical language.
>>>>>>> f1cd531e

Raw analysis data:
    
{analysis_json}

Analyze the data and provide insights, trends, and comparisons based on the user's query.
If the user asked about specific countries, datasets, or years, focus on those in your analysis.
Keep your response focused and informative.

Always try to see the data in light of each other.
"""

    # Add map context if available
    if state.get("map_context"):
        system_content += f"\n\nMap context information:\n{state['map_context']}"

    system_message = SystemMessage(content=system_content)

    # Get the analysis from the LLM
    messages = [system_message] + state["messages"]
    analysis_response = llm.invoke(messages)

    # Return the analysis as a message
    return {"messages": [AIMessage(content=analysis_response.content)]}


def create_instructions(state: GraphState):
    """Creates instructions for the map based on the user's query."""
    system_content = """You are going to create a list of the instructions we will do to Mapbox.
        
        AVAILABLE MAP ACTIONS:
        - SET_CENTER: Move the map to center on a location
        - SET_ZOOM: Change the zoom level of the map
        - SET_GEOJSON: Add data visualization to the map (countries, datasets, years)
        - ANALYZE_DATA: Perform statistical analysis on the displayed data
        
        Examples:
        1. If the task is to "Show me Paris", you would return:
           [MapBoxActions.SET_CENTER]
        
        2. If the task is to "Zoom into the Eiffel Tower", you would return:
           [MapBoxActions.SET_CENTER, MapBoxActions.SET_ZOOM]
        
        3. If the task is to "Show population data for Burkina Faso", you would return:
           [MapBoxActions.SET_CENTER, MapBoxActions.SET_GEOJSON]
        
        4. If the task is to "Compare rainfall in Mali and Chad from 2010 to 2015", you would return:
           [MapBoxActions.SET_GEOJSON, MapBoxActions.SET_CENTER]
           
        5. If the task is to "Analyze the trends in population density for Mali", you would return:
           [MapBoxActions.ANALYZE_DATA]
           
        When to use SET_GEOJSON:
        - Whenever the user wants to see specific data (population density, precipitation)
        - When the user wants to filter data (show areas with population above 50)
        - When the user wants to compare data across regions or time
        - When the user mentions specific countries, datasets, or years
        
        When to use ANALYZE_DATA:
        - When the user wants statistical analysis of the displayed data
        - When the user wants trends, patterns, or insights from the data
        - When the user wants to compare regions statistically
        - When the user wants correlation analysis between datasets
        
        Convert the user's request into a sequence of map actions.
        """

    # Add map context if available
    if state.get("map_context"):
        system_content += f"\n\n{state['map_context']}"

    system_message = SystemMessage(content=system_content)
<<<<<<< HEAD

    instructions = llm.with_structured_output(MapBoxActionList).invoke(
        state["messages"]
    )
=======
    
    instructions = llm.with_structured_output(MapBoxActionList, method="function_calling").invoke([system_message] + state["messages"])
>>>>>>> f1cd531e
    print(f"Created instructions: {instructions.actions}")
    return {"instructions_list": instructions.actions}


def chat_agent(state: GraphState):
    system_content = """You are a helpful Geography assistant specializing in climate and population data from the UN.
        You can answer questions about population density, precipitation, and other geographical data for African countries.
        
        When the user asks about viewing locations or data on the map, make sure to answer them clearly and helpfully.
        
        Keep answers concise and focused on the user's question.
        """

    # Add map context if available
    if state.get("map_context"):
        system_content += f"\n\n{state['map_context']}"

    system_message = SystemMessage(content=system_content)

    return {
        "messages": llm.with_config(tags=["answer"]).invoke(
            [system_message] + state["messages"]
        )
    }


def instructions(state: GraphState):
    """Executes the next instruction in the list."""

    if not state.get("frontend_actions"):
        state["frontend_actions"] = []
    
    # If there are no more instructions, return the state as is
    if not state.get("instructions_list"):
        return state
        
    # Process the next instruction from the list
    next_action = state["instructions_list"].pop(0)
<<<<<<< HEAD

=======
    print(f"Processing instruction: {next_action}")
    
>>>>>>> f1cd531e
    # Get the user's original question
    user_message = state["messages"][-1].content.lower() if state["messages"] else ""
    print(f"User message: {user_message}")

    if next_action == MapBoxActions.ANALYZE_DATA:
<<<<<<< HEAD
        # Create an instruction for data analysis
        instruct = MapBoxInstruction(action=MapBoxActions.ANALYZE_DATA, data={})
        state["frontend_actions"].append(instruct)

=======
        # Extract any country mentions from the user message for center action
        user_message = state["messages"][-1].content if state["messages"] else ""
        
        # Extract map context country information
        active_countries = []
        if state.get("map_context"):
            map_context = state["map_context"]
            for line in map_context.split('\n'):
                if "Countries shown:" in line:
                    countries_text = line.split("Countries shown:")[1].strip()
                    active_countries = [c.strip() for c in countries_text.split(',')]
        
        # Country coordinates
        country_coords = {
            "Burkina_Faso": [-1.561593, 12.364637],
            "Burkina Faso": [-1.561593, 12.364637],
            "Chad": [18.732207, 15.454166],
            "Mali": [-3.996166, 17.570692],
            "Mauritania": [-10.940835, 21.00789],
            "Niger": [8.081666, 17.607789],
            "Senegal": [-14.452362, 14.497401],
            "Sudan": [30.217636, 12.862807]
        }
        
        # Try to identify the most relevant country
        target_country = None
        
        # First, check if a specific country is mentioned in the user message
        for country in country_coords.keys():
            if country.lower().replace("_", " ") in user_message.lower():
                target_country = country
                break
        
        # If no country in message, use the first active country
        if not target_country and active_countries and len(active_countries) > 0:
            target_country = active_countries[0]
        
        # Create a CENTER instruction if we have a target country
        if target_country and target_country in country_coords:
            center_instruct = MapBoxInstruction(
                action=MapBoxActions.SET_CENTER,
                data={
                    "center": country_coords[target_country],
                    "zoom": 4  # Zoomed out enough to show country context
                }
            )
            state["frontend_actions"].append(center_instruct)
        
        # Add the analysis instruction after the center instruction
        analyze_instruct = MapBoxInstruction(
            action=MapBoxActions.ANALYZE_DATA,
            data={}
        )
        state["frontend_actions"].append(analyze_instruct)
        
>>>>>>> f1cd531e
        # Generate a response about the analysis
        system_content = """You are a helpful Geography assistant.
            The system is now performing a data analysis on the currently displayed map data.
            
            Tell the user that you are analyzing the data and they will receive insights shortly.
            If a specific country is being analyzed, mention it by name.
            Keep your response brief and focused.
            """

        # Add map context if available
        if state.get("map_context"):
            system_content += f"\n\n{state['map_context']}"

        system_message = SystemMessage(content=system_content)

        # Generate a response
        llm_response = llm.invoke([system_message] + state["messages"])
        state["messages"] = [AIMessage(content=llm_response.content)]

        return state

    elif next_action == MapBoxActions.SET_CENTER:
        # Use LLM to generate map center instruction
        system_content = """You are going to set the center of the map based on the user's query.
            You MUST return coordinates in the format [longitude, latitude].
            
            Common city coordinates:
            - Paris: [2.3522, 48.8566]
            - London: [-0.1278, 51.5074]
            - New York: [-74.0060, 40.7128]
            - Tokyo: [139.6917, 35.6895]
            - Berlin: [13.4050, 52.5200]
            - Rome: [12.4964, 41.9028]
            - Madrid: [-3.7038, 40.4168]  # Fixed coordinates (was incorrect)
            - Cairo: [31.2357, 30.0444]
            - Sydney: [151.2093, -33.8688]
            - Rio de Janeiro: [-43.1729, -22.9068]
            - Moscow: [37.6173, 55.7558]
            - Mumbai: [72.8777, 19.0760]
            - Beijing: [116.4074, 39.9042]
            - Oslo: [10.7522, 59.9139]
            - Stockholm: [18.0686, 59.3293]
            - Copenhagen: [12.5683, 55.6761]
            - Helsinki: [24.9384, 60.1699]
            - Dublin: [-6.2603, 53.3498]
            - Amsterdam: [4.9041, 52.3676]
            - Brussels: [4.3517, 50.8503]
            - Vienna: [16.3738, 48.2082]
            - Prague: [14.4378, 50.0755]
            - Athens: [23.7275, 37.9838]
            - Warsaw: [21.0122, 52.2297]
            - Budapest: [19.0402, 47.4979]
            - Bangkok: [100.5018, 13.7563]
            - Singapore: [103.8198, 1.3521]
            - Dubai: [55.2708, 25.2048]
            
            # African countries:
            - Burkina Faso: [-1.561593, 12.364637]
            - Chad: [18.732207, 15.454166]
            - Mali: [-3.996166, 17.570692]
            - Mauritania: [-10.940835, 21.00789]
            - Niger: [8.081666, 17.607789]
            - Senegal: [-14.452362, 14.497401]
            - Sudan: [30.217636, 12.862807]
            
            Example output:
            {
              "action": "SET_CENTER",
              "data": {
                "center": [2.3522, 48.8566],
                "zoom": 10
              }
            }
            
            DO NOT return string names for locations. Always use coordinates.
            """

        # Add map context if available
        if state.get("map_context"):
            system_content += f"\n\n{state['map_context']}"

        system_message = SystemMessage(content=system_content)

        # Ask LLM to generate the instruction
<<<<<<< HEAD
        instruct = llm.with_structured_output(MapBoxInstruction).invoke(
            [system_message] + state["messages"]
        )

=======
        instruct = llm.with_structured_output(MapBoxInstruction, method="function_calling").invoke([system_message] + state["messages"])
        
>>>>>>> f1cd531e
        # Safety check - if we don't get proper coordinates
        if (
            not instruct.data
            or "center" not in instruct.data
            or not isinstance(instruct.data["center"], list)
        ):
            print(
                "Warning: LLM didn't return proper coordinates - trying again with a simpler prompt"
            )

            # If the LLM fails, try a simpler prompt that's more likely to succeed
            system_content = """Extract the location from the user's query and return its coordinates.
                
                For example, if the user asks about Paris, return:
                {
                  "action": "SET_CENTER",
                  "data": {
                    "center": [2.3522, 48.8566],
                    "zoom": 10
                  }
                }
                
                Be precise with the coordinates. DO NOT add any explanations.
                """

            # Add map context if available
            if state.get("map_context"):
                system_content += f"\n\n{state['map_context']}"

            system_message = SystemMessage(content=system_content)

            # Try one more time with a simpler prompt
            try:
<<<<<<< HEAD
                instruct = llm.with_structured_output(MapBoxInstruction).invoke(
                    [system_message] + state["messages"]
                )
=======
                instruct = llm.with_structured_output(MapBoxInstruction, method="function_calling").invoke([system_message] + state["messages"])
>>>>>>> f1cd531e
                print(f"Second attempt result: {instruct}")
            except Exception as e:
                print(f"Error in second LLM attempt: {e}")
                # Create a basic instruction as a last resort
                instruct.data = {"center": [0, 0], "zoom": 2}  # World view as fallback

        # Debug the instruction format
        print(f"SET_CENTER instruction created: {instruct}")
        print(f"Instruction data: {instruct.data}")

        # Initialize frontend_actions if not already present
        if "frontend_actions" not in state:
            state["frontend_actions"] = []
<<<<<<< HEAD

        # Clear existing actions and add this one
        state["frontend_actions"] = []
=======
        
        # Add this instruction to the list
>>>>>>> f1cd531e
        state["frontend_actions"].append(instruct)

    elif next_action == MapBoxActions.SET_ZOOM:
        system_content = """You are going to set the zoom level of the map.
            For example:
            {
              "action": "SET_ZOOM",
              "data": {
                "zoom": 12
              }
            }
            Zoom levels range from 1 (world view) to 22 (street level).
            """

        # Add map context if available
        if state.get("map_context"):
            system_content += f"\n\n{state['map_context']}"

        system_message = SystemMessage(content=system_content)
<<<<<<< HEAD

        instruct = llm.with_structured_output(MapBoxInstruction).invoke(
            [system_message] + state["messages"]
        )
=======
        
        instruct = llm.with_structured_output(MapBoxInstruction, method="function_calling").invoke([system_message] + state["messages"])
>>>>>>> f1cd531e
        state["frontend_actions"].append(instruct)

    elif next_action == MapBoxActions.SET_GEOJSON:
        system_content = """You are going to set GeoJSON data parameters on the map.
            You need to provide the datasets, countries, and years to display.
            
            Available datasets:
            - "PopDensity" (Population Density)
            - "Precipitation" (Precipitation)
            
            Available countries:
            - "Burkina_Faso" 
            - "Chad"
            - "Mali"
            - "Mauritania"
            - "Niger"
            - "Senegal"
            - "Sudan"
            
            Available years: 2010 through 2020
            
            Example for loading population density data for Mali in 2015:
            {
              "action": "SET_GEOJSON",
              "data": {
                "datasets": ["PopDensity"],
                "countries": ["Mali"],
                "years": [2015],
                "thresholds": {
                  "PopDensity": 20,
                  "Precipitation": 0
                }
              }
            }
            
            Based on the user's request, determine which datasets, countries, and years should be displayed.
            If the user is asking about a specific type of data (population, rainfall, etc.), select the appropriate dataset.
            If the user is asking about specific countries, include those countries.
            If the user mentions years, include those years. Otherwise default to 2015.
            
            You can set threshold values to filter the data. For example, if the user asks to see areas with population 
            density above 50, set the threshold for "PopDensity" to 50.
            """

        # Add map context if available
        if state.get("map_context"):
            system_content += f"\n\n{state['map_context']}"

        system_message = SystemMessage(content=system_content)
<<<<<<< HEAD

        instruct = llm.with_structured_output(MapBoxInstruction).invoke(
            [system_message] + state["messages"]
        )
        state["frontend_actions"].append(instruct)

    # Let the LLM generate an appropriate response
    system_content = """You are a helpful Geography assistant. 
        The system has just performed a map action based on the user's request.
        
        If the map was centered on a location, respond naturally as you would to the user's request.
        For example, if they asked to see Paris, you might say "I've centered the map on Paris for you. 
        Paris is the capital of France and known for landmarks like the Eiffel Tower."
        
        Keep your response natural, conversational, and focused on what the user asked.
        Do not use phrases like "I've centered the map" unless it flows naturally with your response.
        
        Be concise but informative.
        """

    # Add map context if available
    if state.get("map_context"):
        system_content += f"\n\n{state['map_context']}"

    system_message = SystemMessage(content=system_content)

    # Generate a natural response
    # Include the user's original message for better context
    original_message = state["messages"][-1] if state["messages"] else None

    # Create a message list with the system prompt and the user's original message
    prompt_messages = [system_message]
    if original_message:
        prompt_messages.append(original_message)

    # Generate the response
    llm_response = llm.invoke(prompt_messages)

    # Make sure the AI response isn't empty to ensure the frontend shows a message
    if not llm_response.content.strip():
        # If the LLM didn't generate a response, provide a default one
        response_content = "I've updated the map based on your request."
    else:
        response_content = llm_response.content

    state["messages"] = [AIMessage(content=response_content)]

=======
        
        instruct = llm.with_structured_output(MapBoxInstruction, method="function_calling").invoke([system_message] + state["messages"])
        state["frontend_actions"].append(instruct)

>>>>>>> f1cd531e
    return state


def is_more_instructions(state: GraphState) -> Literal["chat_agent", "instructions"]:
    """Returns 'instructions' if there are more instructions or 'chat_agent' if there are no more instructions."""
    if state.get("instructions_list") and len(state["instructions_list"]) > 0:
        # Still have more instructions to process, continue with the instructions node
        print(f"More instructions to process: {len(state['instructions_list'])} remaining")
        return "instructions"
    
    # No more instructions, return the final state with messages for the chat agent
    print("No more instructions to process, continuing to chat agent")
    return "chat_agent"<|MERGE_RESOLUTION|>--- conflicted
+++ resolved
@@ -8,12 +8,8 @@
 )
 from langchain_core.messages import SystemMessage, AIMessage
 from langchain_groq import ChatGroq
-<<<<<<< HEAD
-from typing import Literal
-=======
 from langchain_openai import AzureChatOpenAI
 from typing import Literal, List
->>>>>>> f1cd531e
 from dotenv import load_dotenv
 import os
 import json
@@ -93,13 +89,8 @@
     system_message = SystemMessage(content=system_content)
 
     messages = [system_message] + state["messages"]
-<<<<<<< HEAD
-    next = llm.with_structured_output(RouteUserMessage).invoke(messages)
-
-=======
     next = llm.with_structured_output(RouteUserMessage, method="function_calling").invoke(messages)
     
->>>>>>> f1cd531e
     print(f"Routing decision: {next.route}")
 
     if next.route == AvailableSteps.CHAT_AGENT:
@@ -136,10 +127,6 @@
                 current_year = int(current_year_text)
                 if current_year not in active_years:
                     active_years.append(current_year)
-<<<<<<< HEAD
-
-    # Get or set default values
-=======
     
     # Get the user's original question
     user_message = state["messages"][-1].content.lower() if state["messages"] else ""
@@ -207,7 +194,6 @@
         active_years = specific_years
     
     # Get or set default values if still empty
->>>>>>> f1cd531e
     if not active_datasets:
         active_datasets = ["PopDensity", "Precipitation"]
     if not active_countries:
@@ -238,18 +224,10 @@
 
                 if geojson:
                     values = DataAnalysisTool.extract_data_values(geojson)
-<<<<<<< HEAD
-                    stats = DataAnalysisTool.calculate_statistics(values)
-                    analysis_results["statistics"][
-                        f"{dataset}_{country}_{most_recent_year}"
-                    ] = stats
-
-=======
                     # Pass the geojson to calculate_statistics to get center of mass
                     stats = DataAnalysisTool.calculate_statistics(values, geojson)
                     analysis_results["statistics"][f"{dataset}_{country}_{most_recent_year}"] = stats
     
->>>>>>> f1cd531e
     # Generate temporal trends analysis
     for dataset in active_datasets:
         for country in active_countries:
@@ -282,17 +260,9 @@
 
     # Format analysis results for LLM
     analysis_json = json.dumps(analysis_results, indent=2)
-<<<<<<< HEAD
-
-    # Create detailed system prompt with the analysis data
-    system_content = f"""You are a data analyst specializing in geospatial data analysis for UN climate and population data.
-
-Based on the analysis of the map data, provide detailed insights in clear, non-technical language.
-=======
     
     # Create concise system prompt with the analysis data
     system_content = f"""You are a data analyst. Based on the analysis data below, generate a concise and clear report in non-technical language.
->>>>>>> f1cd531e
 
 Raw analysis data:
     
@@ -365,15 +335,8 @@
         system_content += f"\n\n{state['map_context']}"
 
     system_message = SystemMessage(content=system_content)
-<<<<<<< HEAD
-
-    instructions = llm.with_structured_output(MapBoxActionList).invoke(
-        state["messages"]
-    )
-=======
     
     instructions = llm.with_structured_output(MapBoxActionList, method="function_calling").invoke([system_message] + state["messages"])
->>>>>>> f1cd531e
     print(f"Created instructions: {instructions.actions}")
     return {"instructions_list": instructions.actions}
 
@@ -412,23 +375,13 @@
         
     # Process the next instruction from the list
     next_action = state["instructions_list"].pop(0)
-<<<<<<< HEAD
-
-=======
     print(f"Processing instruction: {next_action}")
     
->>>>>>> f1cd531e
     # Get the user's original question
     user_message = state["messages"][-1].content.lower() if state["messages"] else ""
     print(f"User message: {user_message}")
 
     if next_action == MapBoxActions.ANALYZE_DATA:
-<<<<<<< HEAD
-        # Create an instruction for data analysis
-        instruct = MapBoxInstruction(action=MapBoxActions.ANALYZE_DATA, data={})
-        state["frontend_actions"].append(instruct)
-
-=======
         # Extract any country mentions from the user message for center action
         user_message = state["messages"][-1].content if state["messages"] else ""
         
@@ -484,7 +437,6 @@
         )
         state["frontend_actions"].append(analyze_instruct)
         
->>>>>>> f1cd531e
         # Generate a response about the analysis
         system_content = """You are a helpful Geography assistant.
             The system is now performing a data analysis on the currently displayed map data.
@@ -569,15 +521,8 @@
         system_message = SystemMessage(content=system_content)
 
         # Ask LLM to generate the instruction
-<<<<<<< HEAD
-        instruct = llm.with_structured_output(MapBoxInstruction).invoke(
-            [system_message] + state["messages"]
-        )
-
-=======
         instruct = llm.with_structured_output(MapBoxInstruction, method="function_calling").invoke([system_message] + state["messages"])
         
->>>>>>> f1cd531e
         # Safety check - if we don't get proper coordinates
         if (
             not instruct.data
@@ -611,13 +556,7 @@
 
             # Try one more time with a simpler prompt
             try:
-<<<<<<< HEAD
-                instruct = llm.with_structured_output(MapBoxInstruction).invoke(
-                    [system_message] + state["messages"]
-                )
-=======
                 instruct = llm.with_structured_output(MapBoxInstruction, method="function_calling").invoke([system_message] + state["messages"])
->>>>>>> f1cd531e
                 print(f"Second attempt result: {instruct}")
             except Exception as e:
                 print(f"Error in second LLM attempt: {e}")
@@ -631,14 +570,8 @@
         # Initialize frontend_actions if not already present
         if "frontend_actions" not in state:
             state["frontend_actions"] = []
-<<<<<<< HEAD
-
-        # Clear existing actions and add this one
-        state["frontend_actions"] = []
-=======
         
         # Add this instruction to the list
->>>>>>> f1cd531e
         state["frontend_actions"].append(instruct)
 
     elif next_action == MapBoxActions.SET_ZOOM:
@@ -658,15 +591,8 @@
             system_content += f"\n\n{state['map_context']}"
 
         system_message = SystemMessage(content=system_content)
-<<<<<<< HEAD
-
-        instruct = llm.with_structured_output(MapBoxInstruction).invoke(
-            [system_message] + state["messages"]
-        )
-=======
         
         instruct = llm.with_structured_output(MapBoxInstruction, method="function_calling").invoke([system_message] + state["messages"])
->>>>>>> f1cd531e
         state["frontend_actions"].append(instruct)
 
     elif next_action == MapBoxActions.SET_GEOJSON:
@@ -716,60 +642,10 @@
             system_content += f"\n\n{state['map_context']}"
 
         system_message = SystemMessage(content=system_content)
-<<<<<<< HEAD
-
-        instruct = llm.with_structured_output(MapBoxInstruction).invoke(
-            [system_message] + state["messages"]
-        )
-        state["frontend_actions"].append(instruct)
-
-    # Let the LLM generate an appropriate response
-    system_content = """You are a helpful Geography assistant. 
-        The system has just performed a map action based on the user's request.
-        
-        If the map was centered on a location, respond naturally as you would to the user's request.
-        For example, if they asked to see Paris, you might say "I've centered the map on Paris for you. 
-        Paris is the capital of France and known for landmarks like the Eiffel Tower."
-        
-        Keep your response natural, conversational, and focused on what the user asked.
-        Do not use phrases like "I've centered the map" unless it flows naturally with your response.
-        
-        Be concise but informative.
-        """
-
-    # Add map context if available
-    if state.get("map_context"):
-        system_content += f"\n\n{state['map_context']}"
-
-    system_message = SystemMessage(content=system_content)
-
-    # Generate a natural response
-    # Include the user's original message for better context
-    original_message = state["messages"][-1] if state["messages"] else None
-
-    # Create a message list with the system prompt and the user's original message
-    prompt_messages = [system_message]
-    if original_message:
-        prompt_messages.append(original_message)
-
-    # Generate the response
-    llm_response = llm.invoke(prompt_messages)
-
-    # Make sure the AI response isn't empty to ensure the frontend shows a message
-    if not llm_response.content.strip():
-        # If the LLM didn't generate a response, provide a default one
-        response_content = "I've updated the map based on your request."
-    else:
-        response_content = llm_response.content
-
-    state["messages"] = [AIMessage(content=response_content)]
-
-=======
         
         instruct = llm.with_structured_output(MapBoxInstruction, method="function_calling").invoke([system_message] + state["messages"])
         state["frontend_actions"].append(instruct)
 
->>>>>>> f1cd531e
     return state
 
 
